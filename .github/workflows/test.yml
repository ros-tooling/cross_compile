--- conflicted
+++ resolved
@@ -37,9 +37,6 @@
     container:
       image: ubuntu:bionic
       volumes:
-<<<<<<< HEAD
-        - ${{ github.workspace }}/cross_compile:${{ github.workspace }}/cross_compile
-=======
         - /var/run/docker.sock:/var/run/docker.sock
         # Mount the source workspace as a volume.
         # This fixes the tests that depend on Docker for Docker containers.
@@ -48,8 +45,7 @@
         # Tox creates a temp directory at cross_compile/test/.tox
         # By mounting the source as a volume, all files created during test will be written back to host and
         # will be accessible once the child Docker container starts
-        - /__w/cross_compile/cross_compile:/__w/cross_compile/cross_compile
->>>>>>> b15e136c
+        - ${{ github.workspace }}/cross_compile:${{ github.workspace }}/cross_compile
     steps:
     - name: Checkout sources
       uses: actions/checkout@v2
